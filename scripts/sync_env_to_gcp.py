#!/usr/bin/env python3
"""Mirror the local `.env` file into GCP Secret Manager for automation."""

from __future__ import annotations

import argparse
import sys
import tempfile
from pathlib import Path
from typing import Dict, Iterable, List, Optional, Tuple

if __package__ is None:  # pragma: no cover - executed when run as a script
    sys.path.append(str(Path(__file__).resolve().parents[1]))

from scripts import REPO_ROOT
from scripts._env import ENV_FILE, ENV_TEMPLATE, parse_env_file
from scripts._gcp import (
    PROJECT_ENV_CANDIDATES,
    gcloud_available,
    log_source,
    resolve_setting,
    run_gcloud,
)

DEFAULT_PROJECT_ENV = "GCP_PROJECT_ID"
DEFAULT_SECRET_ENV = "CHAINLIT_SECRET_NAME"
DEFAULT_REPLICA_ENV = "GCP_SECRET_MANAGER_REPLICA_LOCATION"


def _build_payload(
    template: Dict[str, str],
    values: Dict[str, str],
    *,
    include_empty: bool,
) -> List[str]:
    """Render a Secret Manager payload honoring the template order."""

    payload: List[str] = []
    for key in template:
        value = values.get(key, "")
        if value or include_empty:
            payload.append(f"{key}={value}")

    for key, value in values.items():
        if key in template:
            continue
        if value or include_empty:
            payload.append(f"{key}={value}")

    return payload
def _secret_exists(project: str, secret: str) -> bool:
    result = run_gcloud(
        [
            "secrets",
            "describe",
            secret,
            "--project",
            project,
            "--format=value(name)",
            "--quiet",
        ],
        capture_output=True,
    )
    return result.returncode == 0


<<<<<<< HEAD
=======
def _resolve_setting(
    cli_value: Optional[str],
    *,
    candidate_keys: Iterable[str],
    env_file_values: Dict[str, str],
) -> Tuple[Optional[str], Optional[Tuple[str, str]]]:
    """Determine the effective configuration value and where it came from."""

    if cli_value:
        return cli_value, None

    for key in candidate_keys:
        env_value = os.environ.get(key)
        if env_value:
            return env_value, ("env", key)

        file_value = env_file_values.get(key, "")
        if file_value:
            return file_value, ("file", key)

    return None, None


def _log_source(name: str, source: Optional[Tuple[str, str]], source_path: Path) -> None:
    if not source:
        return

    origin, key = source
    if origin == "env":
        print(f"Using {name} from environment variable {key}.")
    elif origin == "file":
        try:
            relative = source_path.relative_to(REPO_ROOT)
        except ValueError:
            relative = source_path
        print(f"Using {name} from {relative} entry {key}.")


>>>>>>> 77556681
def _create_secret(project: str, secret: str, replica_location: str | None) -> None:
    command = [
        "secrets",
        "create",
        secret,
        "--project",
        project,
    ]
    if replica_location:
        command.extend(["--replication-policy=user-managed", f"--locations={replica_location}"])
    else:
        command.append("--replication-policy=automatic")

<<<<<<< HEAD
    result = run_gcloud(command)
=======
    result = _run_gcloud(command)
>>>>>>> 77556681
    if result.returncode != 0:
        raise SystemExit(f"Failed to create secret '{secret}' in project '{project}'.")


def _add_secret_version(project: str, secret: str, data_path: Path) -> None:
    result = run_gcloud(
        [
            "secrets",
            "versions",
            "add",
            secret,
            "--project",
            project,
            f"--data-file={data_path}",
        ]
    )
    if result.returncode != 0:
        raise SystemExit(
            f"Failed to add a new version for secret '{secret}'. See the gcloud output above for details."
        )


def main() -> None:
    parser = argparse.ArgumentParser(
        description="Upload .env values to Secret Manager so Cloud Build and CI reuse the same configuration."
    )
    parser.add_argument(
        "--project",
        default=None,
        help=(
            "GCP project ID. Defaults to the environment variable "
            f"{DEFAULT_PROJECT_ENV} or VERTEX_PROJECT_ID if available."
        ),
    )
    parser.add_argument(
        "--secret",
        default=None,
        help=(
            "Secret Manager name that should store the .env payload. Defaults to the environment variable "
            f"{DEFAULT_SECRET_ENV}."
        ),
    )
    parser.add_argument(
        "--replica-location",
        default=None,
        help=(
            "Optional Secret Manager replica location (for example 'us'). "
            f"Defaults to the environment variable {DEFAULT_REPLICA_ENV}. When omitted the secret uses automatic replication."
        ),
    )
    parser.add_argument(
        "--source",
        type=Path,
        default=ENV_FILE,
        help="Path to the .env file to mirror (defaults to the repository .env).",
    )
    parser.add_argument(
        "--include-empty",
        action="store_true",
        help="Include keys with empty values. By default empty fields are omitted to avoid overwriting populated secrets.",
    )
    parser.add_argument(
        "--create",
        action="store_true",
        help="Create the Secret Manager entry if it does not exist yet.",
    )
    parser.add_argument(
        "--dry-run",
        action="store_true",
        help="Print the payload instead of uploading it. Useful for validating which keys will sync.",
    )
    args = parser.parse_args()

<<<<<<< HEAD
=======
    if shutil.which("gcloud") is None:
        raise SystemExit("gcloud CLI is required. Install it and authenticate before syncing secrets.")

>>>>>>> 77556681
    if not ENV_TEMPLATE.exists():
        raise SystemExit("Missing .env.example. Populate it before mirroring secrets to GCP.")

    template_values = parse_env_file(ENV_TEMPLATE)
    if not template_values:
        raise SystemExit(".env.example is empty. Define the expected keys before syncing to Secret Manager.")

    source_path = args.source if args.source.is_absolute() else REPO_ROOT / args.source
    if not source_path.exists():
        raise SystemExit(f"{source_path} does not exist. Run scripts/start_local.py first to generate it.")

    env_values = parse_env_file(source_path)
    if not env_values:
        raise SystemExit(f"No key/value pairs found in {source_path}. Populate it before syncing to GCP.")

<<<<<<< HEAD
    project, project_source = resolve_setting(
        args.project,
        candidate_keys=PROJECT_ENV_CANDIDATES,
        env_file_values=env_values,
        allow_gcloud_fallback=not args.dry_run,
=======
    project, project_source = _resolve_setting(
        args.project,
        candidate_keys=(DEFAULT_PROJECT_ENV, "VERTEX_PROJECT_ID"),
        env_file_values=env_values,
>>>>>>> 77556681
    )
    if not project:
        raise SystemExit(
            "Set --project, GCP_PROJECT_ID, or VERTEX_PROJECT_ID (for Vertex AI workloads) so the script knows which project to target."
        )
<<<<<<< HEAD
    log_source("project", project_source, source_path)

    secret, secret_source = resolve_setting(
=======
    _log_source("project", project_source, source_path)

    secret, secret_source = _resolve_setting(
>>>>>>> 77556681
        args.secret,
        candidate_keys=(DEFAULT_SECRET_ENV,),
        env_file_values=env_values,
    )
    if not secret:
        raise SystemExit(
            "Set --secret, CHAINLIT_SECRET_NAME, or define the key in your .env so the script can identify the Secret Manager entry."
        )
<<<<<<< HEAD
    log_source("secret", secret_source, source_path)

    replica_location, replica_source = resolve_setting(
=======
    _log_source("secret", secret_source, source_path)

    replica_location, replica_source = _resolve_setting(
>>>>>>> 77556681
        args.replica_location,
        candidate_keys=(DEFAULT_REPLICA_ENV,),
        env_file_values=env_values,
    )
<<<<<<< HEAD
    log_source("replica location", replica_source, source_path)
=======
    _log_source("replica location", replica_source, source_path)
>>>>>>> 77556681

    missing_required = [key for key in template_values if not env_values.get(key)]
    if missing_required and not args.include_empty:
        print(
            "\n⚠️  The following keys are empty and will be skipped. Rerun the local bootstrapper or pass --include-empty if you "
            "intend to clear them in Secret Manager:"
        )
        for key in missing_required:
            print(f"   - {key}")

    payload_lines = _build_payload(template_values, env_values, include_empty=args.include_empty)
    if not payload_lines:
        raise SystemExit("Nothing to upload after filtering empty values. Populate .env and rerun.")

    if args.dry_run:
        print("\nDry run – payload that would be uploaded:\n")
        print("\n".join(payload_lines))
        return

    if not gcloud_available():
        raise SystemExit("gcloud CLI is required. Install it and authenticate before syncing secrets.")

    if not _secret_exists(project, secret):
        if not args.create:
            raise SystemExit(
                f"Secret '{secret}' does not exist in project '{project}'. Pass --create to provision it automatically."
            )
        _create_secret(project, secret, replica_location)

    with tempfile.NamedTemporaryFile("w", delete=False) as tmp:
        tmp.write("\n".join(payload_lines) + "\n")
        tmp_path = Path(tmp.name)

    try:
        _add_secret_version(project, secret, tmp_path)
    finally:
        tmp_path.unlink(missing_ok=True)

    print(
        "\nSecret Manager updated successfully. Reference this secret from Cloud Build via availableSecrets and write the "
        "payload to .env before invoking scripts/smoke_test.py."
    )


if __name__ == "__main__":
    main()<|MERGE_RESOLUTION|>--- conflicted
+++ resolved
@@ -64,8 +64,6 @@
     return result.returncode == 0
 
 
-<<<<<<< HEAD
-=======
 def _resolve_setting(
     cli_value: Optional[str],
     *,
@@ -104,7 +102,6 @@
         print(f"Using {name} from {relative} entry {key}.")
 
 
->>>>>>> 77556681
 def _create_secret(project: str, secret: str, replica_location: str | None) -> None:
     command = [
         "secrets",
@@ -118,11 +115,8 @@
     else:
         command.append("--replication-policy=automatic")
 
-<<<<<<< HEAD
     result = run_gcloud(command)
-=======
     result = _run_gcloud(command)
->>>>>>> 77556681
     if result.returncode != 0:
         raise SystemExit(f"Failed to create secret '{secret}' in project '{project}'.")
 
@@ -196,12 +190,9 @@
     )
     args = parser.parse_args()
 
-<<<<<<< HEAD
-=======
     if shutil.which("gcloud") is None:
         raise SystemExit("gcloud CLI is required. Install it and authenticate before syncing secrets.")
 
->>>>>>> 77556681
     if not ENV_TEMPLATE.exists():
         raise SystemExit("Missing .env.example. Populate it before mirroring secrets to GCP.")
 
@@ -217,32 +208,26 @@
     if not env_values:
         raise SystemExit(f"No key/value pairs found in {source_path}. Populate it before syncing to GCP.")
 
-<<<<<<< HEAD
     project, project_source = resolve_setting(
         args.project,
         candidate_keys=PROJECT_ENV_CANDIDATES,
         env_file_values=env_values,
         allow_gcloud_fallback=not args.dry_run,
-=======
     project, project_source = _resolve_setting(
         args.project,
         candidate_keys=(DEFAULT_PROJECT_ENV, "VERTEX_PROJECT_ID"),
         env_file_values=env_values,
->>>>>>> 77556681
     )
     if not project:
         raise SystemExit(
             "Set --project, GCP_PROJECT_ID, or VERTEX_PROJECT_ID (for Vertex AI workloads) so the script knows which project to target."
         )
-<<<<<<< HEAD
     log_source("project", project_source, source_path)
 
     secret, secret_source = resolve_setting(
-=======
     _log_source("project", project_source, source_path)
 
     secret, secret_source = _resolve_setting(
->>>>>>> 77556681
         args.secret,
         candidate_keys=(DEFAULT_SECRET_ENV,),
         env_file_values=env_values,
@@ -251,24 +236,18 @@
         raise SystemExit(
             "Set --secret, CHAINLIT_SECRET_NAME, or define the key in your .env so the script can identify the Secret Manager entry."
         )
-<<<<<<< HEAD
     log_source("secret", secret_source, source_path)
 
     replica_location, replica_source = resolve_setting(
-=======
     _log_source("secret", secret_source, source_path)
 
     replica_location, replica_source = _resolve_setting(
->>>>>>> 77556681
         args.replica_location,
         candidate_keys=(DEFAULT_REPLICA_ENV,),
         env_file_values=env_values,
     )
-<<<<<<< HEAD
     log_source("replica location", replica_source, source_path)
-=======
     _log_source("replica location", replica_source, source_path)
->>>>>>> 77556681
 
     missing_required = [key for key in template_values if not env_values.get(key)]
     if missing_required and not args.include_empty:
