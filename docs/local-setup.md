# Local Development Smoke Test

This guide documents the minimal steps required to verify that Chainlit starts locally without any custom configuration. For a
complete inventory of supported environment variables, review the
[environment variable checklist](./environment-variables.md) before wiring
Chainlit to external services.

## Prerequisites

- Node.js 18+
- [pnpm](https://pnpm.io/) (the repo is configured for pnpm workspaces)
- [uv](https://docs.astral.sh/uv/) for managing the Python environment

We recommend storing any credentials or API keys in a project-level `.env` file and loading them via your shell rather than hardcoding values in code or scripts.

## Steps

1. Run the bootstrap helper to collect environment variables defined in
   [`.env.example`](../.env.example) and optionally execute the smoke test
   automatically:

   ```bash
   python3 scripts/start_local.py --smoke-test
   ```

   The helper reuses any values already stored in `.env` or exported in your
   current shell so secrets stay DRY across tools like `direnv`. Pass
   `--non-interactive` (for example in CI) to accept defaults automatically
   while still warning when required values remain blank and summarizing any
   fields you should fill later. The `--smoke-test` flag now defers to
   [`scripts/smoke_test.py`](../scripts/smoke_test.py) so local shells, GitHub
   Actions, and Cloud Build all run the exact same workflow. The helper waits
   for `chainlit hello --ci --headless` to report readiness, probes the served
   URL, and then shuts the process down automatically so automation never hangs.
   If you prefer to run the commands manually, omit the flag and continue with
   the next steps or call the smoke test helper directly:

   ```bash
   python3 scripts/smoke_test.py
   ```

   Pass `--timeout` to adjust how long the helper should wait for readiness.

2. Install JavaScript dependencies once for the monorepo:

   ```bash
   pnpm install --frozen-lockfile
   ```

   If your lockfile is out of date the helper will fall back to `pnpm install`
   and prompt you to reconcile the change.

3. Sync the Python environment inside `backend/`:

   ```bash
   cd backend
   uv sync --frozen --extra mypy
   ```

   As above, the helper automatically retries with `uv sync --extra mypy`—
   dropping the `--frozen` flag on a second attempt—when drift is detected so
   you can update the lock under version control. Installing
   the `mypy` extra upfront gives the Husky `pnpm run lintPython` hook the type
   stubs it needs to pass on a clean checkout.

   > Need a slimmer runtime check? Run `python3 scripts/smoke_test.py --no-python-extras`
   > to skip optional extras entirely or add `--python-extra <name>` when you
   > want to install additional bundles beyond `mypy`.

4. Launch the bundled "hello" example to confirm the server boots:

   ```bash
   uv run chainlit hello
   ```

   The command creates default config files under `.chainlit/` (which are
   ignored via `.gitignore`) and serves the app at `http://localhost:8000`.

5. When running the command manually, stop the server with `Ctrl+C` when
   finished. The smoke test helper shuts the process down for you.

6. (Optional) Mirror the populated `.env` file to GCP Secret Manager so Cloud
   Build and other environments reuse the same configuration. Run the project
   alignment helper first to guarantee the Cloud SDK targets the same project
   as your `.env`:

   ```bash
   python3 scripts/set_gcloud_project.py
   ```

   Then sync the secret payload:

   ```bash
   python3 scripts/sync_env_to_gcp.py --create
   ```

   The helper reads [`.env.example`](../.env.example) to determine which keys
   to upload, skips empty values by default, and provisions the secret when you
   pass `--create`. Populate `GCP_PROJECT_ID`, `CHAINLIT_SECRET_NAME`, and (optionally)
   `GCP_SECRET_MANAGER_REPLICA_LOCATION` in `.env` so local shells, CI, and Cloud Build all
   reuse the same configuration without additional flags. If you already export those
   variables (for example via `direnv`), the script will continue to honor them while
   falling back to the shared `.env` for DRY defaults and user-managed replication settings
<<<<<<< HEAD
   required by your data residency policy. When the `.env` and shell are both missing the
   project ID, the helper now pulls the active `gcloud` configuration instead of failing once
   [`scripts/set_gcloud_project.py`](../scripts/set_gcloud_project.py) establishes the shared
   default, and `--dry-run` skips the Cloud SDK requirement entirely so you can preview payloads on fresh
   machines before installing the CLI.
=======
   required by your data residency policy.
>>>>>>> 77556681

## Recommended Next Steps

- **Centralize environment configuration**. Commit a lightweight `.env.example` (or reuse an existing shared config repo) and
  load it with a tool such as [`direnv`](https://direnv.net/) or [`dotenvx`](https://dotenvx.com/) so every contributor sources the
  same variables automatically. On GCP, mirror those values in Secret Manager with
  [`scripts/sync_env_to_gcp.py`](../scripts/sync_env_to_gcp.py) and reference the secret from Cloud Run, Cloud Functions, or Cloud
  Build instead of re-declaring them per environment.
- **Codify the smoke test**. The repository now exposes [`scripts/smoke_test.py`](../scripts/smoke_test.py) so local shells, GitHub
  Actions, and Cloud Build execute the same sequence. Use it directly or wrap it in a task runner (for example `make` or `just`) to
  keep orchestration DRY.
- **Keep installs reproducible**. The bootstrap helper already prefers
  `pnpm install --frozen-lockfile` and `uv sync --frozen --extra mypy` so local setups and
  CI resolve the same dependencies. When those commands fail, reconcile the
  lockfiles (or intentionally fall back) rather than committing ad-hoc
  upgrades.
- **Bootstrap GCP credentials early**. Run `gcloud auth application-default login`, then
  `python3 scripts/set_gcloud_project.py` so the Cloud SDK always targets the project stored in
  `.env`. Keeping these values in `.env` makes it trivial to hydrate the same settings in Secret
  Manager or Config Connector.
- **Add continuous verification**. Wire the new smoke test into automation. We provide a reusable [GitHub Actions workflow](../.github/workflows/smoke-test.yaml) and a
  [Cloud Build configuration](../cloudbuild/smoke-test.yaml) so merges and nightly jobs exercise the same helper used by
  contributors. This catches lockfile or dependency regressions before they reach production environments.

## Troubleshooting

- If ports are occupied, export `CHAINLIT_PORT` in your shell (for example via `.env`) before running the hello app.
- For GCP deployments, prefer using Secret Manager or Cloud Run service variables instead of embedding secrets in code. Keeping the workflow `.env`-driven locally makes it easy to map to those services later.

Following these steps keeps the setup DRY by relying on shared package managers and environment variables instead of ad-hoc configuration files.<|MERGE_RESOLUTION|>--- conflicted
+++ resolved
@@ -101,15 +101,12 @@
    reuse the same configuration without additional flags. If you already export those
    variables (for example via `direnv`), the script will continue to honor them while
    falling back to the shared `.env` for DRY defaults and user-managed replication settings
-<<<<<<< HEAD
    required by your data residency policy. When the `.env` and shell are both missing the
    project ID, the helper now pulls the active `gcloud` configuration instead of failing once
    [`scripts/set_gcloud_project.py`](../scripts/set_gcloud_project.py) establishes the shared
    default, and `--dry-run` skips the Cloud SDK requirement entirely so you can preview payloads on fresh
    machines before installing the CLI.
-=======
    required by your data residency policy.
->>>>>>> 77556681
 
 ## Recommended Next Steps
 
